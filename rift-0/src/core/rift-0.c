/*
 * RIFT-Core-0: Stage-0 Tokenization and Lexical Analysis
 * Part of AEGIS Project - OBINexus Computing
 * 
 * Fixed implementation with corrected regex patterns
 */

#ifndef _POSIX_C_SOURCE
#define _POSIX_C_SOURCE 200809L
#endif

#include <stdio.h>
#include <stdlib.h>
#include <string.h>
#include <ctype.h>
#include <stdbool.h>
#include <regex.h>
#include <stdint.h>
#include <pthread.h>
#include <assert.h>

#include <ctype.h>
/* ===================================================================
 * RIFT Stage-0 Core Definitions
 * =================================================================== */

#define RIFT_VERSION_MAJOR 0
#define RIFT_VERSION_MINOR 1
#define RIFT_VERSION_PATCH 0
#define RIFT_STAGE_ID 0

/* Error severity levels */
typedef enum {
    RIFT_WARNING_MIN = 0,
    RIFT_WARNING_MAX = 3,
    RIFT_DANGER_MIN = 3,
    RIFT_DANGER_MAX = 6,
    RIFT_CRITICAL_MIN = 6,
    RIFT_CRITICAL_MAX = 9,
    RIFT_PANIC_MIN = 9,
    RIFT_PANIC_MAX = 12
} RiftErrorSeverity;

/* Token types */
typedef enum {
    R_INIT_EMPTY = 0,
    R_IDENTIFIER,
    R_NUMBER,
    R_OPERATOR,
    R_KEYWORD,
    R_STRING,
    R_COMMENT,
    R_WHITESPACE,
    R_QUANTUM_TOKEN,
    R_COLLAPSE_MARKER,
    R_ENTANGLE_MARKER,
    R_GOVERNANCE_TAG,
    R_CUSTOM_PATTERN,
    R_EOF
} RiftTokenType;

/* Token memory governance */
typedef struct {
    size_t min_heap;
    size_t max_heap;
    size_t current_usage;
    bool dynamic_allowed;
    pthread_mutex_t mem_lock;
} TokenMemoryGovernor;

/* Dual-channel output structure */
typedef struct {
    void* classic_channel;
    size_t classic_size;
    void* quantum_channel;
    size_t quantum_size;
    uint8_t error_level;
    char* error_msg;
} DualChannelOutput;

/* Token structure */
typedef struct {
    RiftTokenType type;
    char* pattern;
    char* value;
    size_t line;
    size_t column;
    bool is_quantum;
    bool is_collapsed;
    uint64_t governance_flags;
    void* metadata;
} RiftToken;

/* Stage-0 tokenizer context */
typedef struct {
    bool initialized;
    uint32_t stage_id;
    uint32_t version;
    regex_t* patterns;
    size_t pattern_count;
    TokenMemoryGovernor* mem_gov;
    bool dual_mode_enabled;
    bool quantum_mode_active;
    uint8_t current_error_level;
    char error_buffer[1024];
    bool aegis_compliant;
    uint64_t compliance_flags;
    pthread_mutex_t ctx_lock;
    uint32_t thread_count;
} RiftStage0Context;

/* ===================================================================
 * Token Pattern Definitions (FIXED)
 * =================================================================== */

typedef struct {
    const char* name;
    const char* pattern;
    RiftTokenType type;
    bool is_quantum;
} TokenPattern;

/* Fixed patterns - operator pattern corrected */
static TokenPattern stage0_patterns[] = {
    {"identifier", "^[a-zA-Z_][a-zA-Z0-9_]*$", R_IDENTIFIER, false},
    {"number", "^[0-9]+(\\.[0-9]+)?$", R_NUMBER, false},
    {"operator", "^[-+*/=<>!&|^~%]$", R_OPERATOR, false},
    {"quantum_init", "^@quantum", R_QUANTUM_TOKEN, true},
    {"collapse", "^!collapse", R_COLLAPSE_MARKER, true},
    {"entangle", "^@entangle", R_ENTANGLE_MARKER, true},
    {"governance", "^#\\[gov:.*\\]", R_GOVERNANCE_TAG, false},
    {"string", "^\"([^\"\\\\]|\\\\.)*\"$", R_STRING, false},
    {"comment", "^//.*$", R_COMMENT, false},
    {"whitespace", "^\\s+$", R_WHITESPACE, false}
};

/* ===================================================================
 * Memory Governance Implementation
 * =================================================================== */

TokenMemoryGovernor* create_memory_governor(size_t min_heap, size_t max_heap) {
    TokenMemoryGovernor* gov = malloc(sizeof(TokenMemoryGovernor));
    if (!gov) return NULL;
    
    gov->min_heap = min_heap;
    gov->max_heap = max_heap;
    gov->current_usage = 0;
    gov->dynamic_allowed = true;
    pthread_mutex_init(&gov->mem_lock, NULL);
    
    return gov;
}

void* governed_malloc(TokenMemoryGovernor* gov, size_t size) {
    if (!gov || !gov->dynamic_allowed) return NULL;
    
    pthread_mutex_lock(&gov->mem_lock);
    
    if (gov->current_usage + size > gov->max_heap) {
        pthread_mutex_unlock(&gov->mem_lock);
        return NULL;
    }
    
    void* ptr = malloc(size);
    if (ptr) {
        gov->current_usage += size;
    }
    
    pthread_mutex_unlock(&gov->mem_lock);
    return ptr;
}

void governed_free(TokenMemoryGovernor* gov, void* ptr, size_t size) {
    if (!gov || !ptr) return;
    
    pthread_mutex_lock(&gov->mem_lock);
    free(ptr);
    if (gov->current_usage >= size) {
        gov->current_usage -= size;
    }
    pthread_mutex_unlock(&gov->mem_lock);
}

/* ===================================================================
 * Dual-Channel Output Management
 * =================================================================== */

DualChannelOutput* create_dual_channel_output(void) {
    DualChannelOutput* output = calloc(1, sizeof(DualChannelOutput));
    if (!output) return NULL;
    
    output->error_level = 0;
    return output;
}

void set_error_level(DualChannelOutput* output, uint8_t level, const char* msg) {
    if (!output) return;
    
    output->error_level = level;
    if (msg) {
        if (output->error_msg) free(output->error_msg);
        output->error_msg = strdup(msg);
    }
    
    /* Handle error severity */
    if (level >= RIFT_WARNING_MIN && level < RIFT_WARNING_MAX) {
        printf("\033[33m[WARNING]\033[0m %s\n", msg);
    } else if (level >= RIFT_DANGER_MIN && level < RIFT_DANGER_MAX) {
        printf("\033[31m[DANGER]\033[0m %s - Entering fix mode\n", msg);
    } else if (level >= RIFT_CRITICAL_MIN && level < RIFT_CRITICAL_MAX) {
        printf("\033[35m[CRITICAL]\033[0m %s - Emergency intervention required\n", msg);
    } else if (level >= RIFT_PANIC_MIN) {
        printf("\033[91m[PANIC]\033[0m %s - System failsafe activated\n", msg);
    }
}

/* ===================================================================
 * Stage-0 Core Implementation
 * =================================================================== */

RiftStage0Context* rift_stage0_create(void) {
    RiftStage0Context* ctx = calloc(1, sizeof(RiftStage0Context));
    if (!ctx) return NULL;
    
    /* Initialize core state */
    ctx->initialized = true;
    ctx->stage_id = RIFT_STAGE_ID;
    ctx->version = (RIFT_VERSION_MAJOR << 16) | (RIFT_VERSION_MINOR << 8) | RIFT_VERSION_PATCH;
    
    /* Initialize memory governor */
    ctx->mem_gov = create_memory_governor(1024 * 1024, 16 * 1024 * 1024);
    if (!ctx->mem_gov) {
        free(ctx);
        return NULL;
    }
    
    /* Initialize token patterns */
    ctx->pattern_count = sizeof(stage0_patterns) / sizeof(TokenPattern);
    ctx->patterns = calloc(ctx->pattern_count, sizeof(regex_t));
    if (!ctx->patterns) {
        free(ctx->mem_gov);
        free(ctx);
        return NULL;
    }
    
    /* Compile regex patterns */
    for (size_t i = 0; i < ctx->pattern_count; i++) {
        int ret = regcomp(&ctx->patterns[i], stage0_patterns[i].pattern, REG_EXTENDED);
        if (ret != 0) {
            char errbuf[256];
            regerror(ret, &ctx->patterns[i], errbuf, sizeof(errbuf));
            printf("Failed to compile pattern '%s': %s (regex: %s)\n", 
                   stage0_patterns[i].name, errbuf, stage0_patterns[i].pattern);
            
            /* Cleanup previously compiled patterns */
            for (size_t j = 0; j < i; j++) {
                regfree(&ctx->patterns[j]);
            }
            free(ctx->patterns);
            pthread_mutex_destroy(&ctx->mem_gov->mem_lock);
            free(ctx->mem_gov);
            free(ctx);
            return NULL;
        }
    }
    
    /* Enable features */
    ctx->dual_mode_enabled = true;
    ctx->quantum_mode_active = false;
    ctx->aegis_compliant = true;
<<<<<<< HEAD
    ctx->compliance_flags = 0xAE615;
=======
    ctx->compliance_flags = 0xAE615;
>>>>>>> 81664d1a
    ctx->thread_count = 4;
    
    pthread_mutex_init(&ctx->ctx_lock, NULL);
    
    printf("RIFT Stage-0 Tokenizer initialized\n");
    printf("  Version: %d.%d.%d\n", RIFT_VERSION_MAJOR, RIFT_VERSION_MINOR, RIFT_VERSION_PATCH);
    printf("  Patterns loaded: %zu\n", ctx->pattern_count);
    printf("  Dual-channel: %s\n", ctx->dual_mode_enabled ? "enabled" : "disabled");
    printf("  AEGIS compliant: %s\n", ctx->aegis_compliant ? "yes" : "no");
    
    return ctx;
}

/* ===================================================================
 * Simplified Test Main
 * =================================================================== */

int main(int argc, char* argv[]) {
    printf("RIFT Stage-0 Tokenizer - AEGIS Project\n");
    printf("======================================\n\n");
    
    /* Create Stage-0 context */
    RiftStage0Context* ctx = rift_stage0_create();
    if (!ctx) {
        fprintf(stderr, "Failed to initialize Stage-0 context\n");
        return 1;
    }
    
    /* Test patterns */
    printf("\nTesting token patterns:\n");
    printf("----------------------\n");
    
    const char* test_tokens[] = {
        "identifier123",    /* Should match identifier */
        "42.5",            /* Should match number */
        "+",               /* Should match operator */
        "^",               /* Should match operator (testing fixed pattern) */
        "@quantum",        /* Should match quantum_init */
        "!collapse",       /* Should match collapse */
        "#[gov:test]",     /* Should match governance */
        "\"test string\"", /* Should match string */
        "// comment",      /* Should match comment */
    };
    
    for (size_t i = 0; i < sizeof(test_tokens) / sizeof(test_tokens[0]); i++) {
        printf("Testing '%s': ", test_tokens[i]);
        
        bool matched = false;
        for (size_t j = 0; j < ctx->pattern_count; j++) {
            regmatch_t match;
            if (regexec(&ctx->patterns[j], test_tokens[i], 1, &match, 0) == 0) {
                printf("Matched as %s\n", stage0_patterns[j].name);
                matched = true;
                break;
            }
        }
        
        if (!matched) {
            printf("No match found\n");
        }
    }
    
    printf("\nTest input processing:\n");
    printf("---------------------\n");
    
    const char* test_input = "x = 42 + y";
    printf("Input: %s\n", test_input);
    
    /* Basic tokenization test */
    const char* ptr = test_input;
    while (*ptr) {
        if (*ptr == ' ') {
            ptr++;
            continue;
        }
        
        /* Extract token */
        char token[64];
        size_t len = 0;
        
        if (isalpha(*ptr) || *ptr == '_') {
            /* Identifier */
            while ((isalnum(*ptr) || *ptr == '_') && len < 63) {
                token[len++] = *ptr++;
            }
        } else if (isdigit(*ptr)) {
            /* Number */
            while ((isdigit(*ptr) || *ptr == '.') && len < 63) {
                token[len++] = *ptr++;
            }
        } else {
            /* Single character token */
            token[len++] = *ptr++;
        }
        
        token[len] = '\0';
        printf("  Token: '%s'\n", token);
    }
    
    /* Cleanup */
    for (size_t i = 0; i < ctx->pattern_count; i++) {
        regfree(&ctx->patterns[i]);
    }
    free(ctx->patterns);
    pthread_mutex_destroy(&ctx->mem_gov->mem_lock);
    free(ctx->mem_gov);
    pthread_mutex_destroy(&ctx->ctx_lock);
    free(ctx);
    
    printf("\nTokenizer test complete!\n");
    return 0;
}<|MERGE_RESOLUTION|>--- conflicted
+++ resolved
@@ -1,387 +1,384 @@
-/*
- * RIFT-Core-0: Stage-0 Tokenization and Lexical Analysis
- * Part of AEGIS Project - OBINexus Computing
- * 
- * Fixed implementation with corrected regex patterns
- */
-
-#ifndef _POSIX_C_SOURCE
-#define _POSIX_C_SOURCE 200809L
-#endif
-
-#include <stdio.h>
-#include <stdlib.h>
-#include <string.h>
-#include <ctype.h>
-#include <stdbool.h>
-#include <regex.h>
-#include <stdint.h>
-#include <pthread.h>
-#include <assert.h>
-
-#include <ctype.h>
-/* ===================================================================
- * RIFT Stage-0 Core Definitions
- * =================================================================== */
-
-#define RIFT_VERSION_MAJOR 0
-#define RIFT_VERSION_MINOR 1
-#define RIFT_VERSION_PATCH 0
-#define RIFT_STAGE_ID 0
-
-/* Error severity levels */
-typedef enum {
-    RIFT_WARNING_MIN = 0,
-    RIFT_WARNING_MAX = 3,
-    RIFT_DANGER_MIN = 3,
-    RIFT_DANGER_MAX = 6,
-    RIFT_CRITICAL_MIN = 6,
-    RIFT_CRITICAL_MAX = 9,
-    RIFT_PANIC_MIN = 9,
-    RIFT_PANIC_MAX = 12
-} RiftErrorSeverity;
-
-/* Token types */
-typedef enum {
-    R_INIT_EMPTY = 0,
-    R_IDENTIFIER,
-    R_NUMBER,
-    R_OPERATOR,
-    R_KEYWORD,
-    R_STRING,
-    R_COMMENT,
-    R_WHITESPACE,
-    R_QUANTUM_TOKEN,
-    R_COLLAPSE_MARKER,
-    R_ENTANGLE_MARKER,
-    R_GOVERNANCE_TAG,
-    R_CUSTOM_PATTERN,
-    R_EOF
-} RiftTokenType;
-
-/* Token memory governance */
-typedef struct {
-    size_t min_heap;
-    size_t max_heap;
-    size_t current_usage;
-    bool dynamic_allowed;
-    pthread_mutex_t mem_lock;
-} TokenMemoryGovernor;
-
-/* Dual-channel output structure */
-typedef struct {
-    void* classic_channel;
-    size_t classic_size;
-    void* quantum_channel;
-    size_t quantum_size;
-    uint8_t error_level;
-    char* error_msg;
-} DualChannelOutput;
-
-/* Token structure */
-typedef struct {
-    RiftTokenType type;
-    char* pattern;
-    char* value;
-    size_t line;
-    size_t column;
-    bool is_quantum;
-    bool is_collapsed;
-    uint64_t governance_flags;
-    void* metadata;
-} RiftToken;
-
-/* Stage-0 tokenizer context */
-typedef struct {
-    bool initialized;
-    uint32_t stage_id;
-    uint32_t version;
-    regex_t* patterns;
-    size_t pattern_count;
-    TokenMemoryGovernor* mem_gov;
-    bool dual_mode_enabled;
-    bool quantum_mode_active;
-    uint8_t current_error_level;
-    char error_buffer[1024];
-    bool aegis_compliant;
-    uint64_t compliance_flags;
-    pthread_mutex_t ctx_lock;
-    uint32_t thread_count;
-} RiftStage0Context;
-
-/* ===================================================================
- * Token Pattern Definitions (FIXED)
- * =================================================================== */
-
-typedef struct {
-    const char* name;
-    const char* pattern;
-    RiftTokenType type;
-    bool is_quantum;
-} TokenPattern;
-
-/* Fixed patterns - operator pattern corrected */
-static TokenPattern stage0_patterns[] = {
-    {"identifier", "^[a-zA-Z_][a-zA-Z0-9_]*$", R_IDENTIFIER, false},
-    {"number", "^[0-9]+(\\.[0-9]+)?$", R_NUMBER, false},
-    {"operator", "^[-+*/=<>!&|^~%]$", R_OPERATOR, false},
-    {"quantum_init", "^@quantum", R_QUANTUM_TOKEN, true},
-    {"collapse", "^!collapse", R_COLLAPSE_MARKER, true},
-    {"entangle", "^@entangle", R_ENTANGLE_MARKER, true},
-    {"governance", "^#\\[gov:.*\\]", R_GOVERNANCE_TAG, false},
-    {"string", "^\"([^\"\\\\]|\\\\.)*\"$", R_STRING, false},
-    {"comment", "^//.*$", R_COMMENT, false},
-    {"whitespace", "^\\s+$", R_WHITESPACE, false}
-};
-
-/* ===================================================================
- * Memory Governance Implementation
- * =================================================================== */
-
-TokenMemoryGovernor* create_memory_governor(size_t min_heap, size_t max_heap) {
-    TokenMemoryGovernor* gov = malloc(sizeof(TokenMemoryGovernor));
-    if (!gov) return NULL;
-    
-    gov->min_heap = min_heap;
-    gov->max_heap = max_heap;
-    gov->current_usage = 0;
-    gov->dynamic_allowed = true;
-    pthread_mutex_init(&gov->mem_lock, NULL);
-    
-    return gov;
-}
-
-void* governed_malloc(TokenMemoryGovernor* gov, size_t size) {
-    if (!gov || !gov->dynamic_allowed) return NULL;
-    
-    pthread_mutex_lock(&gov->mem_lock);
-    
-    if (gov->current_usage + size > gov->max_heap) {
-        pthread_mutex_unlock(&gov->mem_lock);
-        return NULL;
-    }
-    
-    void* ptr = malloc(size);
-    if (ptr) {
-        gov->current_usage += size;
-    }
-    
-    pthread_mutex_unlock(&gov->mem_lock);
-    return ptr;
-}
-
-void governed_free(TokenMemoryGovernor* gov, void* ptr, size_t size) {
-    if (!gov || !ptr) return;
-    
-    pthread_mutex_lock(&gov->mem_lock);
-    free(ptr);
-    if (gov->current_usage >= size) {
-        gov->current_usage -= size;
-    }
-    pthread_mutex_unlock(&gov->mem_lock);
-}
-
-/* ===================================================================
- * Dual-Channel Output Management
- * =================================================================== */
-
-DualChannelOutput* create_dual_channel_output(void) {
-    DualChannelOutput* output = calloc(1, sizeof(DualChannelOutput));
-    if (!output) return NULL;
-    
-    output->error_level = 0;
-    return output;
-}
-
-void set_error_level(DualChannelOutput* output, uint8_t level, const char* msg) {
-    if (!output) return;
-    
-    output->error_level = level;
-    if (msg) {
-        if (output->error_msg) free(output->error_msg);
-        output->error_msg = strdup(msg);
-    }
-    
-    /* Handle error severity */
-    if (level >= RIFT_WARNING_MIN && level < RIFT_WARNING_MAX) {
-        printf("\033[33m[WARNING]\033[0m %s\n", msg);
-    } else if (level >= RIFT_DANGER_MIN && level < RIFT_DANGER_MAX) {
-        printf("\033[31m[DANGER]\033[0m %s - Entering fix mode\n", msg);
-    } else if (level >= RIFT_CRITICAL_MIN && level < RIFT_CRITICAL_MAX) {
-        printf("\033[35m[CRITICAL]\033[0m %s - Emergency intervention required\n", msg);
-    } else if (level >= RIFT_PANIC_MIN) {
-        printf("\033[91m[PANIC]\033[0m %s - System failsafe activated\n", msg);
-    }
-}
-
-/* ===================================================================
- * Stage-0 Core Implementation
- * =================================================================== */
-
-RiftStage0Context* rift_stage0_create(void) {
-    RiftStage0Context* ctx = calloc(1, sizeof(RiftStage0Context));
-    if (!ctx) return NULL;
-    
-    /* Initialize core state */
-    ctx->initialized = true;
-    ctx->stage_id = RIFT_STAGE_ID;
-    ctx->version = (RIFT_VERSION_MAJOR << 16) | (RIFT_VERSION_MINOR << 8) | RIFT_VERSION_PATCH;
-    
-    /* Initialize memory governor */
-    ctx->mem_gov = create_memory_governor(1024 * 1024, 16 * 1024 * 1024);
-    if (!ctx->mem_gov) {
-        free(ctx);
-        return NULL;
-    }
-    
-    /* Initialize token patterns */
-    ctx->pattern_count = sizeof(stage0_patterns) / sizeof(TokenPattern);
-    ctx->patterns = calloc(ctx->pattern_count, sizeof(regex_t));
-    if (!ctx->patterns) {
-        free(ctx->mem_gov);
-        free(ctx);
-        return NULL;
-    }
-    
-    /* Compile regex patterns */
-    for (size_t i = 0; i < ctx->pattern_count; i++) {
-        int ret = regcomp(&ctx->patterns[i], stage0_patterns[i].pattern, REG_EXTENDED);
-        if (ret != 0) {
-            char errbuf[256];
-            regerror(ret, &ctx->patterns[i], errbuf, sizeof(errbuf));
-            printf("Failed to compile pattern '%s': %s (regex: %s)\n", 
-                   stage0_patterns[i].name, errbuf, stage0_patterns[i].pattern);
-            
-            /* Cleanup previously compiled patterns */
-            for (size_t j = 0; j < i; j++) {
-                regfree(&ctx->patterns[j]);
-            }
-            free(ctx->patterns);
-            pthread_mutex_destroy(&ctx->mem_gov->mem_lock);
-            free(ctx->mem_gov);
-            free(ctx);
-            return NULL;
-        }
-    }
-    
-    /* Enable features */
-    ctx->dual_mode_enabled = true;
-    ctx->quantum_mode_active = false;
-    ctx->aegis_compliant = true;
-<<<<<<< HEAD
-    ctx->compliance_flags = 0xAE615;
-=======
-    ctx->compliance_flags = 0xAE615;
->>>>>>> 81664d1a
-    ctx->thread_count = 4;
-    
-    pthread_mutex_init(&ctx->ctx_lock, NULL);
-    
-    printf("RIFT Stage-0 Tokenizer initialized\n");
-    printf("  Version: %d.%d.%d\n", RIFT_VERSION_MAJOR, RIFT_VERSION_MINOR, RIFT_VERSION_PATCH);
-    printf("  Patterns loaded: %zu\n", ctx->pattern_count);
-    printf("  Dual-channel: %s\n", ctx->dual_mode_enabled ? "enabled" : "disabled");
-    printf("  AEGIS compliant: %s\n", ctx->aegis_compliant ? "yes" : "no");
-    
-    return ctx;
-}
-
-/* ===================================================================
- * Simplified Test Main
- * =================================================================== */
-
-int main(int argc, char* argv[]) {
-    printf("RIFT Stage-0 Tokenizer - AEGIS Project\n");
-    printf("======================================\n\n");
-    
-    /* Create Stage-0 context */
-    RiftStage0Context* ctx = rift_stage0_create();
-    if (!ctx) {
-        fprintf(stderr, "Failed to initialize Stage-0 context\n");
-        return 1;
-    }
-    
-    /* Test patterns */
-    printf("\nTesting token patterns:\n");
-    printf("----------------------\n");
-    
-    const char* test_tokens[] = {
-        "identifier123",    /* Should match identifier */
-        "42.5",            /* Should match number */
-        "+",               /* Should match operator */
-        "^",               /* Should match operator (testing fixed pattern) */
-        "@quantum",        /* Should match quantum_init */
-        "!collapse",       /* Should match collapse */
-        "#[gov:test]",     /* Should match governance */
-        "\"test string\"", /* Should match string */
-        "// comment",      /* Should match comment */
-    };
-    
-    for (size_t i = 0; i < sizeof(test_tokens) / sizeof(test_tokens[0]); i++) {
-        printf("Testing '%s': ", test_tokens[i]);
-        
-        bool matched = false;
-        for (size_t j = 0; j < ctx->pattern_count; j++) {
-            regmatch_t match;
-            if (regexec(&ctx->patterns[j], test_tokens[i], 1, &match, 0) == 0) {
-                printf("Matched as %s\n", stage0_patterns[j].name);
-                matched = true;
-                break;
-            }
-        }
-        
-        if (!matched) {
-            printf("No match found\n");
-        }
-    }
-    
-    printf("\nTest input processing:\n");
-    printf("---------------------\n");
-    
-    const char* test_input = "x = 42 + y";
-    printf("Input: %s\n", test_input);
-    
-    /* Basic tokenization test */
-    const char* ptr = test_input;
-    while (*ptr) {
-        if (*ptr == ' ') {
-            ptr++;
-            continue;
-        }
-        
-        /* Extract token */
-        char token[64];
-        size_t len = 0;
-        
-        if (isalpha(*ptr) || *ptr == '_') {
-            /* Identifier */
-            while ((isalnum(*ptr) || *ptr == '_') && len < 63) {
-                token[len++] = *ptr++;
-            }
-        } else if (isdigit(*ptr)) {
-            /* Number */
-            while ((isdigit(*ptr) || *ptr == '.') && len < 63) {
-                token[len++] = *ptr++;
-            }
-        } else {
-            /* Single character token */
-            token[len++] = *ptr++;
-        }
-        
-        token[len] = '\0';
-        printf("  Token: '%s'\n", token);
-    }
-    
-    /* Cleanup */
-    for (size_t i = 0; i < ctx->pattern_count; i++) {
-        regfree(&ctx->patterns[i]);
-    }
-    free(ctx->patterns);
-    pthread_mutex_destroy(&ctx->mem_gov->mem_lock);
-    free(ctx->mem_gov);
-    pthread_mutex_destroy(&ctx->ctx_lock);
-    free(ctx);
-    
-    printf("\nTokenizer test complete!\n");
-    return 0;
+/*
+ * RIFT-Core-0: Stage-0 Tokenization and Lexical Analysis
+ * Part of AEGIS Project - OBINexus Computing
+ * 
+ * Fixed implementation with corrected regex patterns
+ */
+
+#ifndef _POSIX_C_SOURCE
+#define _POSIX_C_SOURCE 200809L
+#endif
+
+#include <stdio.h>
+#include <stdlib.h>
+#include <string.h>
+#include <ctype.h>
+#include <stdbool.h>
+#include <regex.h>
+#include <stdint.h>
+#include <pthread.h>
+#include <assert.h>
+
+#include <ctype.h>
+/* ===================================================================
+ * RIFT Stage-0 Core Definitions
+ * =================================================================== */
+
+#define RIFT_VERSION_MAJOR 0
+#define RIFT_VERSION_MINOR 1
+#define RIFT_VERSION_PATCH 0
+#define RIFT_STAGE_ID 0
+
+/* Error severity levels */
+typedef enum {
+    RIFT_WARNING_MIN = 0,
+    RIFT_WARNING_MAX = 3,
+    RIFT_DANGER_MIN = 3,
+    RIFT_DANGER_MAX = 6,
+    RIFT_CRITICAL_MIN = 6,
+    RIFT_CRITICAL_MAX = 9,
+    RIFT_PANIC_MIN = 9,
+    RIFT_PANIC_MAX = 12
+} RiftErrorSeverity;
+
+/* Token types */
+typedef enum {
+    R_INIT_EMPTY = 0,
+    R_IDENTIFIER,
+    R_NUMBER,
+    R_OPERATOR,
+    R_KEYWORD,
+    R_STRING,
+    R_COMMENT,
+    R_WHITESPACE,
+    R_QUANTUM_TOKEN,
+    R_COLLAPSE_MARKER,
+    R_ENTANGLE_MARKER,
+    R_GOVERNANCE_TAG,
+    R_CUSTOM_PATTERN,
+    R_EOF
+} RiftTokenType;
+
+/* Token memory governance */
+typedef struct {
+    size_t min_heap;
+    size_t max_heap;
+    size_t current_usage;
+    bool dynamic_allowed;
+    pthread_mutex_t mem_lock;
+} TokenMemoryGovernor;
+
+/* Dual-channel output structure */
+typedef struct {
+    void* classic_channel;
+    size_t classic_size;
+    void* quantum_channel;
+    size_t quantum_size;
+    uint8_t error_level;
+    char* error_msg;
+} DualChannelOutput;
+
+/* Token structure */
+typedef struct {
+    RiftTokenType type;
+    char* pattern;
+    char* value;
+    size_t line;
+    size_t column;
+    bool is_quantum;
+    bool is_collapsed;
+    uint64_t governance_flags;
+    void* metadata;
+} RiftToken;
+
+/* Stage-0 tokenizer context */
+typedef struct {
+    bool initialized;
+    uint32_t stage_id;
+    uint32_t version;
+    regex_t* patterns;
+    size_t pattern_count;
+    TokenMemoryGovernor* mem_gov;
+    bool dual_mode_enabled;
+    bool quantum_mode_active;
+    uint8_t current_error_level;
+    char error_buffer[1024];
+    bool aegis_compliant;
+    uint64_t compliance_flags;
+    pthread_mutex_t ctx_lock;
+    uint32_t thread_count;
+} RiftStage0Context;
+
+/* ===================================================================
+ * Token Pattern Definitions (FIXED)
+ * =================================================================== */
+
+typedef struct {
+    const char* name;
+    const char* pattern;
+    RiftTokenType type;
+    bool is_quantum;
+} TokenPattern;
+
+/* Fixed patterns - operator pattern corrected */
+static TokenPattern stage0_patterns[] = {
+    {"identifier", "^[a-zA-Z_][a-zA-Z0-9_]*$", R_IDENTIFIER, false},
+    {"number", "^[0-9]+(\\.[0-9]+)?$", R_NUMBER, false},
+    {"operator", "^[-+*/=<>!&|^~%]$", R_OPERATOR, false},
+    {"quantum_init", "^@quantum", R_QUANTUM_TOKEN, true},
+    {"collapse", "^!collapse", R_COLLAPSE_MARKER, true},
+    {"entangle", "^@entangle", R_ENTANGLE_MARKER, true},
+    {"governance", "^#\\[gov:.*\\]", R_GOVERNANCE_TAG, false},
+    {"string", "^\"([^\"\\\\]|\\\\.)*\"$", R_STRING, false},
+    {"comment", "^//.*$", R_COMMENT, false},
+    {"whitespace", "^\\s+$", R_WHITESPACE, false}
+};
+
+/* ===================================================================
+ * Memory Governance Implementation
+ * =================================================================== */
+
+TokenMemoryGovernor* create_memory_governor(size_t min_heap, size_t max_heap) {
+    TokenMemoryGovernor* gov = malloc(sizeof(TokenMemoryGovernor));
+    if (!gov) return NULL;
+    
+    gov->min_heap = min_heap;
+    gov->max_heap = max_heap;
+    gov->current_usage = 0;
+    gov->dynamic_allowed = true;
+    pthread_mutex_init(&gov->mem_lock, NULL);
+    
+    return gov;
+}
+
+void* governed_malloc(TokenMemoryGovernor* gov, size_t size) {
+    if (!gov || !gov->dynamic_allowed) return NULL;
+    
+    pthread_mutex_lock(&gov->mem_lock);
+    
+    if (gov->current_usage + size > gov->max_heap) {
+        pthread_mutex_unlock(&gov->mem_lock);
+        return NULL;
+    }
+    
+    void* ptr = malloc(size);
+    if (ptr) {
+        gov->current_usage += size;
+    }
+    
+    pthread_mutex_unlock(&gov->mem_lock);
+    return ptr;
+}
+
+void governed_free(TokenMemoryGovernor* gov, void* ptr, size_t size) {
+    if (!gov || !ptr) return;
+    
+    pthread_mutex_lock(&gov->mem_lock);
+    free(ptr);
+    if (gov->current_usage >= size) {
+        gov->current_usage -= size;
+    }
+    pthread_mutex_unlock(&gov->mem_lock);
+}
+
+/* ===================================================================
+ * Dual-Channel Output Management
+ * =================================================================== */
+
+DualChannelOutput* create_dual_channel_output(void) {
+    DualChannelOutput* output = calloc(1, sizeof(DualChannelOutput));
+    if (!output) return NULL;
+    
+    output->error_level = 0;
+    return output;
+}
+
+void set_error_level(DualChannelOutput* output, uint8_t level, const char* msg) {
+    if (!output) return;
+    
+    output->error_level = level;
+    if (msg) {
+        if (output->error_msg) free(output->error_msg);
+        output->error_msg = strdup(msg);
+    }
+    
+    /* Handle error severity */
+    if (level >= RIFT_WARNING_MIN && level < RIFT_WARNING_MAX) {
+        printf("\033[33m[WARNING]\033[0m %s\n", msg);
+    } else if (level >= RIFT_DANGER_MIN && level < RIFT_DANGER_MAX) {
+        printf("\033[31m[DANGER]\033[0m %s - Entering fix mode\n", msg);
+    } else if (level >= RIFT_CRITICAL_MIN && level < RIFT_CRITICAL_MAX) {
+        printf("\033[35m[CRITICAL]\033[0m %s - Emergency intervention required\n", msg);
+    } else if (level >= RIFT_PANIC_MIN) {
+        printf("\033[91m[PANIC]\033[0m %s - System failsafe activated\n", msg);
+    }
+}
+
+/* ===================================================================
+ * Stage-0 Core Implementation
+ * =================================================================== */
+
+RiftStage0Context* rift_stage0_create(void) {
+    RiftStage0Context* ctx = calloc(1, sizeof(RiftStage0Context));
+    if (!ctx) return NULL;
+    
+    /* Initialize core state */
+    ctx->initialized = true;
+    ctx->stage_id = RIFT_STAGE_ID;
+    ctx->version = (RIFT_VERSION_MAJOR << 16) | (RIFT_VERSION_MINOR << 8) | RIFT_VERSION_PATCH;
+    
+    /* Initialize memory governor */
+    ctx->mem_gov = create_memory_governor(1024 * 1024, 16 * 1024 * 1024);
+    if (!ctx->mem_gov) {
+        free(ctx);
+        return NULL;
+    }
+    
+    /* Initialize token patterns */
+    ctx->pattern_count = sizeof(stage0_patterns) / sizeof(TokenPattern);
+    ctx->patterns = calloc(ctx->pattern_count, sizeof(regex_t));
+    if (!ctx->patterns) {
+        free(ctx->mem_gov);
+        free(ctx);
+        return NULL;
+    }
+    
+    /* Compile regex patterns */
+    for (size_t i = 0; i < ctx->pattern_count; i++) {
+        int ret = regcomp(&ctx->patterns[i], stage0_patterns[i].pattern, REG_EXTENDED);
+        if (ret != 0) {
+            char errbuf[256];
+            regerror(ret, &ctx->patterns[i], errbuf, sizeof(errbuf));
+            printf("Failed to compile pattern '%s': %s (regex: %s)\n", 
+                   stage0_patterns[i].name, errbuf, stage0_patterns[i].pattern);
+            
+            /* Cleanup previously compiled patterns */
+            for (size_t j = 0; j < i; j++) {
+                regfree(&ctx->patterns[j]);
+            }
+            free(ctx->patterns);
+            pthread_mutex_destroy(&ctx->mem_gov->mem_lock);
+            free(ctx->mem_gov);
+            free(ctx);
+            return NULL;
+        }
+    }
+    
+    /* Enable features */
+    ctx->dual_mode_enabled = true;
+    ctx->quantum_mode_active = false;
+    ctx->aegis_compliant = true;
+    ctx->compliance_flags = 0xAE615;
+    ctx->compliance_flags = 0xAE615;
+    ctx->thread_count = 4;
+    
+    pthread_mutex_init(&ctx->ctx_lock, NULL);
+    
+    printf("RIFT Stage-0 Tokenizer initialized\n");
+    printf("  Version: %d.%d.%d\n", RIFT_VERSION_MAJOR, RIFT_VERSION_MINOR, RIFT_VERSION_PATCH);
+    printf("  Patterns loaded: %zu\n", ctx->pattern_count);
+    printf("  Dual-channel: %s\n", ctx->dual_mode_enabled ? "enabled" : "disabled");
+    printf("  AEGIS compliant: %s\n", ctx->aegis_compliant ? "yes" : "no");
+    
+    return ctx;
+}
+
+/* ===================================================================
+ * Simplified Test Main
+ * =================================================================== */
+
+int main(int argc, char* argv[]) {
+    printf("RIFT Stage-0 Tokenizer - AEGIS Project\n");
+    printf("======================================\n\n");
+    
+    /* Create Stage-0 context */
+    RiftStage0Context* ctx = rift_stage0_create();
+    if (!ctx) {
+        fprintf(stderr, "Failed to initialize Stage-0 context\n");
+        return 1;
+    }
+    
+    /* Test patterns */
+    printf("\nTesting token patterns:\n");
+    printf("----------------------\n");
+    
+    const char* test_tokens[] = {
+        "identifier123",    /* Should match identifier */
+        "42.5",            /* Should match number */
+        "+",               /* Should match operator */
+        "^",               /* Should match operator (testing fixed pattern) */
+        "@quantum",        /* Should match quantum_init */
+        "!collapse",       /* Should match collapse */
+        "#[gov:test]",     /* Should match governance */
+        "\"test string\"", /* Should match string */
+        "// comment",      /* Should match comment */
+    };
+    
+    for (size_t i = 0; i < sizeof(test_tokens) / sizeof(test_tokens[0]); i++) {
+        printf("Testing '%s': ", test_tokens[i]);
+        
+        bool matched = false;
+        for (size_t j = 0; j < ctx->pattern_count; j++) {
+            regmatch_t match;
+            if (regexec(&ctx->patterns[j], test_tokens[i], 1, &match, 0) == 0) {
+                printf("Matched as %s\n", stage0_patterns[j].name);
+                matched = true;
+                break;
+            }
+        }
+        
+        if (!matched) {
+            printf("No match found\n");
+        }
+    }
+    
+    printf("\nTest input processing:\n");
+    printf("---------------------\n");
+    
+    const char* test_input = "x = 42 + y";
+    printf("Input: %s\n", test_input);
+    
+    /* Basic tokenization test */
+    const char* ptr = test_input;
+    while (*ptr) {
+        if (*ptr == ' ') {
+            ptr++;
+            continue;
+        }
+        
+        /* Extract token */
+        char token[64];
+        size_t len = 0;
+        
+        if (isalpha(*ptr) || *ptr == '_') {
+            /* Identifier */
+            while ((isalnum(*ptr) || *ptr == '_') && len < 63) {
+                token[len++] = *ptr++;
+            }
+        } else if (isdigit(*ptr)) {
+            /* Number */
+            while ((isdigit(*ptr) || *ptr == '.') && len < 63) {
+                token[len++] = *ptr++;
+            }
+        } else {
+            /* Single character token */
+            token[len++] = *ptr++;
+        }
+        
+        token[len] = '\0';
+        printf("  Token: '%s'\n", token);
+    }
+    
+    /* Cleanup */
+    for (size_t i = 0; i < ctx->pattern_count; i++) {
+        regfree(&ctx->patterns[i]);
+    }
+    free(ctx->patterns);
+    pthread_mutex_destroy(&ctx->mem_gov->mem_lock);
+    free(ctx->mem_gov);
+    pthread_mutex_destroy(&ctx->ctx_lock);
+    free(ctx);
+    
+    printf("\nTokenizer test complete!\n");
+    return 0;
 }