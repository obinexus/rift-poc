--- conflicted
+++ resolved
@@ -1,331 +1,328 @@
-# Root CMakeLists.txt for RIFT Stage-0
-# Part of AEGIS Project - OBINexus Computing
-cmake_minimum_required(VERSION 3.16)
-
-# Project definition
-project(RIFT_Stage0
-    VERSION 0.1.0
-    DESCRIPTION "RIFT Language Stage-0 Tokenizer Implementation"
-    LANGUAGES C
-)
-
-# ===================================================================
-# Global Options
-# ===================================================================
-option(BUILD_SHARED_LIBS "Build shared libraries" ON)
-option(ENABLE_QUANTUM_MODE "Enable quantum channel processing" ON)
-option(AEGIS_COMPLIANCE "Enable AEGIS governance compliance" ON)
-option(BUILD_TESTS "Build QA test suite" ON)
-option(ENABLE_PANIC_MODE "Enable panic mode for critical errors" ON)
-option(BUILD_EXAMPLES "Build example programs" OFF)
-
-# ===================================================================
-# CMake Configuration
-# ===================================================================
-set(CMAKE_C_STANDARD 11)
-set(CMAKE_C_STANDARD_REQUIRED ON)
-set(CMAKE_C_EXTENSIONS OFF)
-set(CMAKE_EXPORT_COMPILE_COMMANDS ON)
-
-# Module path for custom CMake modules
-list(APPEND CMAKE_MODULE_PATH "${CMAKE_CURRENT_SOURCE_DIR}/cmake")
-
-# ===================================================================
-# Compiler Configuration
-# ===================================================================
-if(CMAKE_C_COMPILER_ID MATCHES "GNU|Clang")
-    add_compile_options(
-        -Wall
-        -Wextra
-        -Wpedantic
-        -Wno-unused-parameter
-        -Wno-unused-variable
-    )
-    
-    if(CMAKE_BUILD_TYPE STREQUAL "Debug")
-        add_compile_options(-g -O0 -DDEBUG)
-    elseif(CMAKE_BUILD_TYPE STREQUAL "Release")
-        add_compile_options(-O3 -DNDEBUG)
-    endif()
-endif()
-
-# ===================================================================
-# Dependencies
-# ===================================================================
-find_package(Threads REQUIRED)
-
-# ===================================================================
-# Output Directories
-# ===================================================================
-set(CMAKE_RUNTIME_OUTPUT_DIRECTORY ${CMAKE_BINARY_DIR}/bin)
-set(CMAKE_LIBRARY_OUTPUT_DIRECTORY ${CMAKE_BINARY_DIR}/lib)
-set(CMAKE_ARCHIVE_OUTPUT_DIRECTORY ${CMAKE_BINARY_DIR}/obj)
-
-# Create directories
-file(MAKE_DIRECTORY ${CMAKE_RUNTIME_OUTPUT_DIRECTORY})
-file(MAKE_DIRECTORY ${CMAKE_LIBRARY_OUTPUT_DIRECTORY})
-file(MAKE_DIRECTORY ${CMAKE_ARCHIVE_OUTPUT_DIRECTORY})
-
-# ===================================================================
-# Include Directories
-# ===================================================================
-include_directories(
-    ${CMAKE_CURRENT_SOURCE_DIR}/include
-    ${CMAKE_CURRENT_SOURCE_DIR}/include/rift-0
-    ${CMAKE_CURRENT_SOURCE_DIR}/include/rift-0/core
-    ${CMAKE_BINARY_DIR}  # For generated files
-)
-
-# ===================================================================
-# Source Organization
-# ===================================================================
-<<<<<<< HEAD
-set(RIFT_CORE_SOURCES
-    src/core/rift-0.c
-)
-=======
-set(RIFT_CORE_SOURCES
-    src/core/rift-0.c
-)
->>>>>>> 81664d1a
-
-set(RIFT_CLI_SOURCES
-    src/cli/main.c
-)
-
-# ===================================================================
-# Generate Configuration Header
-# ===================================================================
-configure_file(
-    ${CMAKE_CURRENT_SOURCE_DIR}/include/rift-0/core/config.h.in
-    ${CMAKE_BINARY_DIR}/rift_config.h
-    @ONLY
-)
-
-# ===================================================================
-# RIFT Stage-0 Core Library
-# ===================================================================
-add_library(rift-stage0 SHARED ${RIFT_CORE_SOURCES})
-
-target_include_directories(rift-stage0 PUBLIC
-    $<BUILD_INTERFACE:${CMAKE_CURRENT_SOURCE_DIR}/include>
-    $<INSTALL_INTERFACE:include>
-)
-
-target_link_libraries(rift-stage0 
-    PUBLIC
-        Threads::Threads
-    PRIVATE
-        m  # Math library
-        ${CMAKE_DL_LIBS}  # Dynamic loading
-)
-
-set_target_properties(rift-stage0 PROPERTIES
-    VERSION ${PROJECT_VERSION}
-    SOVERSION 0
-    OUTPUT_NAME "rift-stage0"
-    POSITION_INDEPENDENT_CODE ON
-)
-
-# ===================================================================
-# RIFT Stage-0 Static Library
-# ===================================================================
-add_library(rift-stage0-static STATIC ${RIFT_CORE_SOURCES})
-
-target_include_directories(rift-stage0-static PUBLIC
-    $<BUILD_INTERFACE:${CMAKE_CURRENT_SOURCE_DIR}/include>
-)
-
-set_target_properties(rift-stage0-static PROPERTIES
-    OUTPUT_NAME "rift-stage0"
-    POSITION_INDEPENDENT_CODE ON
-)
-
-# ===================================================================
-# Intermediate .so.a Archive
-# ===================================================================
-add_custom_command(
-    OUTPUT ${CMAKE_LIBRARY_OUTPUT_DIRECTORY}/rift-stage0.so.a
-    COMMAND ${CMAKE_AR} rcs ${CMAKE_LIBRARY_OUTPUT_DIRECTORY}/rift-stage0.so.a 
-            $<TARGET_FILE:rift-stage0-static>
-    DEPENDS rift-stage0-static
-    COMMENT "Creating intermediate .so.a archive for toolchain"
-)
-
-add_custom_target(rift-stage0-soa ALL
-    DEPENDS ${CMAKE_LIBRARY_OUTPUT_DIRECTORY}/rift-stage0.so.a
-)
-
-# ===================================================================
-# RIFT Executables
-# ===================================================================
-
-# Main tokenizer executable
-add_executable(riftlang.exe ${RIFT_CLI_SOURCES})
-target_link_libraries(riftlang.exe PRIVATE rift-stage0)
-
-# Stage-0 test executable
-add_executable(rift-0 src/cli/main.c)
-target_link_libraries(rift-0 PRIVATE rift-stage0)
-
-# ===================================================================
-# Governance Configuration
-# ===================================================================
-if(AEGIS_COMPLIANCE)
-    # Generate governance file
-    file(WRITE ${CMAKE_BINARY_DIR}/gov.riftrc.0
-"# RIFT Stage-0 Governance Configuration
-# Auto-generated by CMake
-
-[stage]
-id = 0
-version = ${PROJECT_VERSION}
-compliance = aegis
-
-[memory]
-min_heap = 1048576    # 1MB
-max_heap = 16777216   # 16MB
-scheduler = minmax
-dynamic_allocation = true
-
-[error_handling]
-warning_range = 0-3    # Yellow platter
-danger_range = 3-6     # Orange region (auto-fix)
-critical_range = 6-9   # Red region (emergency)
-panic_range = 9-12     # Failsafe mode
-auto_panic_failsafe = ${ENABLE_PANIC_MODE}
-
-[channels]
-classic_enabled = true
-quantum_enabled = ${ENABLE_QUANTUM_MODE}
-isolation_level = strict
-
-[governance]
-zero_trust = true
-anti_ghosting = true
-audit_trail = enabled
-compliance_level = strict
-
-[toolchain]
-path = riftlang.exe -> .so.a -> rift.exe -> gosilang
-")
-    
-    message(STATUS "Generated governance file: gov.riftrc.0")
-endif()
-
-# ===================================================================
-# Testing Framework
-# ===================================================================
-if(BUILD_TESTS)
-    enable_testing()
-    include(CTest)
-    
-    # Test categories for QA assertions
-    set(QA_TEST_CATEGORIES
-        TruePositive    # Valid tokens correctly identified
-        TrueNegative    # Invalid tokens correctly rejected
-        FalsePositive   # Invalid tokens incorrectly accepted
-        FalseNegative   # Valid tokens incorrectly rejected
-    )
-    
-    # Add test subdirectory if it exists
-    if(EXISTS ${CMAKE_CURRENT_SOURCE_DIR}/tests)
-        add_subdirectory(tests)
-    endif()
-    
-    # Create QA test targets
-    foreach(category ${QA_TEST_CATEGORIES})
-        add_test(
-            NAME QA_${category}
-            COMMAND ${CMAKE_COMMAND} -E echo "Running ${category} tests..."
-        )
-    endforeach()
-endif()
-
-# ===================================================================
-# Examples
-# ===================================================================
-if(BUILD_EXAMPLES AND EXISTS ${CMAKE_CURRENT_SOURCE_DIR}/fixtures/stage-0/examples)
-#    add_subdirectory(fixtures/stage-0)
-endif()
-
-# ===================================================================
-# Installation
-# ===================================================================
-include(GNUInstallDirs)
-
-# Install targets
-install(TARGETS rift-stage0 rift-stage0-static riftlang.exe rift-0
-    EXPORT RiftStage0Targets
-    RUNTIME DESTINATION ${CMAKE_INSTALL_BINDIR}
-    LIBRARY DESTINATION ${CMAKE_INSTALL_LIBDIR}
-    ARCHIVE DESTINATION ${CMAKE_INSTALL_LIBDIR}
-)
-
-# Install headers
-install(DIRECTORY include/rift-0
-    DESTINATION ${CMAKE_INSTALL_INCLUDEDIR}
-    FILES_MATCHING PATTERN "*.h"
-)
-
-# Install .so.a file
-install(FILES ${CMAKE_LIBRARY_OUTPUT_DIRECTORY}/rift-stage0.so.a
-    DESTINATION ${CMAKE_INSTALL_LIBDIR}
-)
-
-# Install governance file
-if(AEGIS_COMPLIANCE)
-    install(FILES ${CMAKE_BINARY_DIR}/gov.riftrc.0
-        DESTINATION ${CMAKE_INSTALL_SYSCONFDIR}/rift
-    )
-endif()
-
-# ===================================================================
-# Custom Targets
-# ===================================================================
-
-# Validate AEGIS compliance
-add_custom_target(validate
-    COMMAND ${CMAKE_COMMAND} -E echo "Validating AEGIS compliance..."
-    COMMAND ${CMAKE_COMMAND} -E echo "  ✓ Zero-trust governance"
-    COMMAND ${CMAKE_COMMAND} -E echo "  ✓ Dual-channel output"
-    COMMAND ${CMAKE_COMMAND} -E echo "  ✓ Anti-ghosting protocol"
-    COMMAND ${CMAKE_COMMAND} -E echo "  ✓ Quantum resource management"
-    DEPENDS rift-stage0
-)
-
-# Clean all build artifacts
-add_custom_target(clean-all
-    COMMAND ${CMAKE_COMMAND} -E remove_directory ${CMAKE_BINARY_DIR}/bin
-    COMMAND ${CMAKE_COMMAND} -E remove_directory ${CMAKE_BINARY_DIR}/lib
-    COMMAND ${CMAKE_COMMAND} -E remove_directory ${CMAKE_BINARY_DIR}/obj
-    COMMENT "Cleaning all build artifacts"
-)
-
-# ===================================================================
-# Load Stage-0 specific configuration
-# ===================================================================
-if(EXISTS ${CMAKE_CURRENT_SOURCE_DIR}/cmake/RIFTStage0.cmake)
-    include(RIFTStage0)
-endif()
-
-# ===================================================================
-# Summary
-# ===================================================================
-message(STATUS "")
-message(STATUS "RIFT Stage-0 Configuration Summary")
-message(STATUS "==================================")
-message(STATUS "Version:            ${PROJECT_VERSION}")
-message(STATUS "Build type:         ${CMAKE_BUILD_TYPE}")
-message(STATUS "Install prefix:     ${CMAKE_INSTALL_PREFIX}")
-message(STATUS "")
-message(STATUS "Features:")
-message(STATUS "  Quantum mode:     ${ENABLE_QUANTUM_MODE}")
-message(STATUS "  AEGIS compliant:  ${AEGIS_COMPLIANCE}")
-message(STATUS "  Panic mode:       ${ENABLE_PANIC_MODE}")
-message(STATUS "  Build tests:      ${BUILD_TESTS}")
-message(STATUS "  Build examples:   ${BUILD_EXAMPLES}")
-message(STATUS "")
-message(STATUS "Toolchain: riftlang.exe → .so.a → rift.exe → gosilang")
-message(STATUS "==================================")
+# Root CMakeLists.txt for RIFT Stage-0
+# Part of AEGIS Project - OBINexus Computing
+cmake_minimum_required(VERSION 3.16)
+
+# Project definition
+project(RIFT_Stage0
+    VERSION 0.1.0
+    DESCRIPTION "RIFT Language Stage-0 Tokenizer Implementation"
+    LANGUAGES C
+)
+
+# ===================================================================
+# Global Options
+# ===================================================================
+option(BUILD_SHARED_LIBS "Build shared libraries" ON)
+option(ENABLE_QUANTUM_MODE "Enable quantum channel processing" ON)
+option(AEGIS_COMPLIANCE "Enable AEGIS governance compliance" ON)
+option(BUILD_TESTS "Build QA test suite" ON)
+option(ENABLE_PANIC_MODE "Enable panic mode for critical errors" ON)
+option(BUILD_EXAMPLES "Build example programs" OFF)
+
+# ===================================================================
+# CMake Configuration
+# ===================================================================
+set(CMAKE_C_STANDARD 11)
+set(CMAKE_C_STANDARD_REQUIRED ON)
+set(CMAKE_C_EXTENSIONS OFF)
+set(CMAKE_EXPORT_COMPILE_COMMANDS ON)
+
+# Module path for custom CMake modules
+list(APPEND CMAKE_MODULE_PATH "${CMAKE_CURRENT_SOURCE_DIR}/cmake")
+
+# ===================================================================
+# Compiler Configuration
+# ===================================================================
+if(CMAKE_C_COMPILER_ID MATCHES "GNU|Clang")
+    add_compile_options(
+        -Wall
+        -Wextra
+        -Wpedantic
+        -Wno-unused-parameter
+        -Wno-unused-variable
+    )
+    
+    if(CMAKE_BUILD_TYPE STREQUAL "Debug")
+        add_compile_options(-g -O0 -DDEBUG)
+    elseif(CMAKE_BUILD_TYPE STREQUAL "Release")
+        add_compile_options(-O3 -DNDEBUG)
+    endif()
+endif()
+
+# ===================================================================
+# Dependencies
+# ===================================================================
+find_package(Threads REQUIRED)
+
+# ===================================================================
+# Output Directories
+# ===================================================================
+set(CMAKE_RUNTIME_OUTPUT_DIRECTORY ${CMAKE_BINARY_DIR}/bin)
+set(CMAKE_LIBRARY_OUTPUT_DIRECTORY ${CMAKE_BINARY_DIR}/lib)
+set(CMAKE_ARCHIVE_OUTPUT_DIRECTORY ${CMAKE_BINARY_DIR}/obj)
+
+# Create directories
+file(MAKE_DIRECTORY ${CMAKE_RUNTIME_OUTPUT_DIRECTORY})
+file(MAKE_DIRECTORY ${CMAKE_LIBRARY_OUTPUT_DIRECTORY})
+file(MAKE_DIRECTORY ${CMAKE_ARCHIVE_OUTPUT_DIRECTORY})
+
+# ===================================================================
+# Include Directories
+# ===================================================================
+include_directories(
+    ${CMAKE_CURRENT_SOURCE_DIR}/include
+    ${CMAKE_CURRENT_SOURCE_DIR}/include/rift-0
+    ${CMAKE_CURRENT_SOURCE_DIR}/include/rift-0/core
+    ${CMAKE_BINARY_DIR}  # For generated files
+)
+
+# ===================================================================
+# Source Organization
+# ===================================================================
+set(RIFT_CORE_SOURCES
+    src/core/rift-0.c
+)
+set(RIFT_CORE_SOURCES
+    src/core/rift-0.c
+)
+
+set(RIFT_CLI_SOURCES
+    src/cli/main.c
+)
+
+# ===================================================================
+# Generate Configuration Header
+# ===================================================================
+configure_file(
+    ${CMAKE_CURRENT_SOURCE_DIR}/include/rift-0/core/config.h.in
+    ${CMAKE_BINARY_DIR}/rift_config.h
+    @ONLY
+)
+
+# ===================================================================
+# RIFT Stage-0 Core Library
+# ===================================================================
+add_library(rift-stage0 SHARED ${RIFT_CORE_SOURCES})
+
+target_include_directories(rift-stage0 PUBLIC
+    $<BUILD_INTERFACE:${CMAKE_CURRENT_SOURCE_DIR}/include>
+    $<INSTALL_INTERFACE:include>
+)
+
+target_link_libraries(rift-stage0 
+    PUBLIC
+        Threads::Threads
+    PRIVATE
+        m  # Math library
+        ${CMAKE_DL_LIBS}  # Dynamic loading
+)
+
+set_target_properties(rift-stage0 PROPERTIES
+    VERSION ${PROJECT_VERSION}
+    SOVERSION 0
+    OUTPUT_NAME "rift-stage0"
+    POSITION_INDEPENDENT_CODE ON
+)
+
+# ===================================================================
+# RIFT Stage-0 Static Library
+# ===================================================================
+add_library(rift-stage0-static STATIC ${RIFT_CORE_SOURCES})
+
+target_include_directories(rift-stage0-static PUBLIC
+    $<BUILD_INTERFACE:${CMAKE_CURRENT_SOURCE_DIR}/include>
+)
+
+set_target_properties(rift-stage0-static PROPERTIES
+    OUTPUT_NAME "rift-stage0"
+    POSITION_INDEPENDENT_CODE ON
+)
+
+# ===================================================================
+# Intermediate .so.a Archive
+# ===================================================================
+add_custom_command(
+    OUTPUT ${CMAKE_LIBRARY_OUTPUT_DIRECTORY}/rift-stage0.so.a
+    COMMAND ${CMAKE_AR} rcs ${CMAKE_LIBRARY_OUTPUT_DIRECTORY}/rift-stage0.so.a 
+            $<TARGET_FILE:rift-stage0-static>
+    DEPENDS rift-stage0-static
+    COMMENT "Creating intermediate .so.a archive for toolchain"
+)
+
+add_custom_target(rift-stage0-soa ALL
+    DEPENDS ${CMAKE_LIBRARY_OUTPUT_DIRECTORY}/rift-stage0.so.a
+)
+
+# ===================================================================
+# RIFT Executables
+# ===================================================================
+
+# Main tokenizer executable
+add_executable(riftlang.exe ${RIFT_CLI_SOURCES})
+target_link_libraries(riftlang.exe PRIVATE rift-stage0)
+
+# Stage-0 test executable
+add_executable(rift-0 src/cli/main.c)
+target_link_libraries(rift-0 PRIVATE rift-stage0)
+
+# ===================================================================
+# Governance Configuration
+# ===================================================================
+if(AEGIS_COMPLIANCE)
+    # Generate governance file
+    file(WRITE ${CMAKE_BINARY_DIR}/gov.riftrc.0
+"# RIFT Stage-0 Governance Configuration
+# Auto-generated by CMake
+
+[stage]
+id = 0
+version = ${PROJECT_VERSION}
+compliance = aegis
+
+[memory]
+min_heap = 1048576    # 1MB
+max_heap = 16777216   # 16MB
+scheduler = minmax
+dynamic_allocation = true
+
+[error_handling]
+warning_range = 0-3    # Yellow platter
+danger_range = 3-6     # Orange region (auto-fix)
+critical_range = 6-9   # Red region (emergency)
+panic_range = 9-12     # Failsafe mode
+auto_panic_failsafe = ${ENABLE_PANIC_MODE}
+
+[channels]
+classic_enabled = true
+quantum_enabled = ${ENABLE_QUANTUM_MODE}
+isolation_level = strict
+
+[governance]
+zero_trust = true
+anti_ghosting = true
+audit_trail = enabled
+compliance_level = strict
+
+[toolchain]
+path = riftlang.exe -> .so.a -> rift.exe -> gosilang
+")
+    
+    message(STATUS "Generated governance file: gov.riftrc.0")
+endif()
+
+# ===================================================================
+# Testing Framework
+# ===================================================================
+if(BUILD_TESTS)
+    enable_testing()
+    include(CTest)
+    
+    # Test categories for QA assertions
+    set(QA_TEST_CATEGORIES
+        TruePositive    # Valid tokens correctly identified
+        TrueNegative    # Invalid tokens correctly rejected
+        FalsePositive   # Invalid tokens incorrectly accepted
+        FalseNegative   # Valid tokens incorrectly rejected
+    )
+    
+    # Add test subdirectory if it exists
+    if(EXISTS ${CMAKE_CURRENT_SOURCE_DIR}/tests)
+        add_subdirectory(tests)
+    endif()
+    
+    # Create QA test targets
+    foreach(category ${QA_TEST_CATEGORIES})
+        add_test(
+            NAME QA_${category}
+            COMMAND ${CMAKE_COMMAND} -E echo "Running ${category} tests..."
+        )
+    endforeach()
+endif()
+
+# ===================================================================
+# Examples
+# ===================================================================
+if(BUILD_EXAMPLES AND EXISTS ${CMAKE_CURRENT_SOURCE_DIR}/fixtures/stage-0/examples)
+#    add_subdirectory(fixtures/stage-0)
+endif()
+
+# ===================================================================
+# Installation
+# ===================================================================
+include(GNUInstallDirs)
+
+# Install targets
+install(TARGETS rift-stage0 rift-stage0-static riftlang.exe rift-0
+    EXPORT RiftStage0Targets
+    RUNTIME DESTINATION ${CMAKE_INSTALL_BINDIR}
+    LIBRARY DESTINATION ${CMAKE_INSTALL_LIBDIR}
+    ARCHIVE DESTINATION ${CMAKE_INSTALL_LIBDIR}
+)
+
+# Install headers
+install(DIRECTORY include/rift-0
+    DESTINATION ${CMAKE_INSTALL_INCLUDEDIR}
+    FILES_MATCHING PATTERN "*.h"
+)
+
+# Install .so.a file
+install(FILES ${CMAKE_LIBRARY_OUTPUT_DIRECTORY}/rift-stage0.so.a
+    DESTINATION ${CMAKE_INSTALL_LIBDIR}
+)
+
+# Install governance file
+if(AEGIS_COMPLIANCE)
+    install(FILES ${CMAKE_BINARY_DIR}/gov.riftrc.0
+        DESTINATION ${CMAKE_INSTALL_SYSCONFDIR}/rift
+    )
+endif()
+
+# ===================================================================
+# Custom Targets
+# ===================================================================
+
+# Validate AEGIS compliance
+add_custom_target(validate
+    COMMAND ${CMAKE_COMMAND} -E echo "Validating AEGIS compliance..."
+    COMMAND ${CMAKE_COMMAND} -E echo "  ✓ Zero-trust governance"
+    COMMAND ${CMAKE_COMMAND} -E echo "  ✓ Dual-channel output"
+    COMMAND ${CMAKE_COMMAND} -E echo "  ✓ Anti-ghosting protocol"
+    COMMAND ${CMAKE_COMMAND} -E echo "  ✓ Quantum resource management"
+    DEPENDS rift-stage0
+)
+
+# Clean all build artifacts
+add_custom_target(clean-all
+    COMMAND ${CMAKE_COMMAND} -E remove_directory ${CMAKE_BINARY_DIR}/bin
+    COMMAND ${CMAKE_COMMAND} -E remove_directory ${CMAKE_BINARY_DIR}/lib
+    COMMAND ${CMAKE_COMMAND} -E remove_directory ${CMAKE_BINARY_DIR}/obj
+    COMMENT "Cleaning all build artifacts"
+)
+
+# ===================================================================
+# Load Stage-0 specific configuration
+# ===================================================================
+if(EXISTS ${CMAKE_CURRENT_SOURCE_DIR}/cmake/RIFTStage0.cmake)
+    include(RIFTStage0)
+endif()
+
+# ===================================================================
+# Summary
+# ===================================================================
+message(STATUS "")
+message(STATUS "RIFT Stage-0 Configuration Summary")
+message(STATUS "==================================")
+message(STATUS "Version:            ${PROJECT_VERSION}")
+message(STATUS "Build type:         ${CMAKE_BUILD_TYPE}")
+message(STATUS "Install prefix:     ${CMAKE_INSTALL_PREFIX}")
+message(STATUS "")
+message(STATUS "Features:")
+message(STATUS "  Quantum mode:     ${ENABLE_QUANTUM_MODE}")
+message(STATUS "  AEGIS compliant:  ${AEGIS_COMPLIANCE}")
+message(STATUS "  Panic mode:       ${ENABLE_PANIC_MODE}")
+message(STATUS "  Build tests:      ${BUILD_TESTS}")
+message(STATUS "  Build examples:   ${BUILD_EXAMPLES}")
+message(STATUS "")
+message(STATUS "Toolchain: riftlang.exe → .so.a → rift.exe → gosilang")
+message(STATUS "==================================")
 message(STATUS "")